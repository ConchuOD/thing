use std::fmt::Display;
use std::io::Write;

use crate::{bus, lebytes::LeBytes};

<<<<<<< HEAD
#[derive(Debug, PartialEq)]
pub struct Uart
=======
#[derive(Debug, PartialEq, Default)]
struct UartRegisters
>>>>>>> 4ba7522b
{
	receiver_buffer: ReadOnlyRegister,
	transmitter_holding: WriteOnlyRegister,
	interrupt_enable: Register,
	interrupt_ident: ReadOnlyRegister,
	line_control: Register,
	modem_control: Register,
	line_status: Register,
	modem_status: Register,
	scratch: Register,
	divisor_latch_ls: Register,
	divisor_latch_ms: Register,
}

#[derive(Debug, PartialEq)]
struct Uart<'a, T>
where
	&'a mut T: std::io::Write,
{
	registers: UartRegisters,
	output: &'a mut T,
}

impl<'a, T> Uart<'a, T>
where
	&'a mut T: std::io::Write,
{
	fn new(output: &'a mut T) -> Self
	{
		return Self {
			registers: UartRegisters::default(),
			output,
		};
	}
	fn read_at(&self, address: RegisterAddress) -> Result<u8, Error>
	{
		use RegisterAddress::*;
		return match address {
			ReceiverBuffer => Ok(self.registers.receiver_buffer.read()),
			TransmitterHolding => Err(Error::DisallowedRead),
			InterruptEnable => Ok(self.registers.interrupt_enable.read()),
			InterruptIdent => Err(Error::DisallowedRead),
			LineControl => Ok(self.registers.line_control.read()),
			ModemControl => Ok(self.registers.modem_control.read()),
			LineStatus => Ok(self.registers.line_status.read()),
			ModemStatus => Ok(self.registers.modem_status.read()),
			Scratch => Ok(self.registers.scratch.read()),
		};
	}

	fn write_at(
		&mut self, address: RegisterAddress, value: u8,
	) -> Result<(), Error>
	{
		use RegisterAddress::*;
		return match address {
			ReceiverBuffer => Err(Error::DisallowedWrite),
			TransmitterHolding => {
				self.registers.transmitter_holding.write(value);
				Ok(())
			},
			InterruptEnable => {
				self.registers.interrupt_enable.write(value);
				Ok(())
			},
			InterruptIdent => Err(Error::DisallowedWrite),
			LineControl => {
				self.registers.line_control.write(value);
				Ok(())
			},
			ModemControl => {
				self.registers.modem_control.write(value);
				Ok(())
			},
			LineStatus => Err(Error::DisallowedWrite),
			ModemStatus => Err(Error::DisallowedWrite),
			Scratch => {
				self.registers.scratch.write(value);
				Ok(())
			},
		};
	}
}

impl<'a, V> bus::Bus for Uart<'a, V>
where
	&'a mut V: std::io::Write,
{
	fn read<T>(&mut self, address: usize) -> Result<T, bus::Error>
	where
		T: crate::lebytes::LeBytes,
		[(); <T as crate::lebytes::LeBytes>::SIZE]:,
	{
		if <T as LeBytes>::SIZE > 1 {
			return Err(bus::Error::new(
				bus::ErrorKind::Unimplemented,
				"multi-byte reads are not implemented yet",
			));
		}
		let mut address = RegisterAddress::try_from(address)?;
		if address == RegisterAddress::TransmitterHolding {
			address = RegisterAddress::ReceiverBuffer;
		}
		let mut return_bytes = [0; <T as LeBytes>::SIZE];
		return_bytes[0] = self.read_at(address)?;
		return Ok(T::from_le_bytes(return_bytes));
	}

	fn write<T, U>(&mut self, address: U, value: T) -> Result<(), bus::Error>
	where
		T: crate::lebytes::LeBytes,
		U: Into<usize>,
		[(); <T as crate::lebytes::LeBytes>::SIZE]:,
	{
		let bytes: [u8; <T as LeBytes>::SIZE] = value.to_le_bytes();
		if bytes.len() > 1 {
			return Err(bus::Error::new(
				bus::ErrorKind::Unimplemented,
				"multi-byte writes are not implemented yet",
			));
		}

		let mut address: RegisterAddress = address.into().try_into()?;
		if address == RegisterAddress::ReceiverBuffer {
			address = RegisterAddress::TransmitterHolding;
		}
		self.write_at(address, bytes[0])?;
		self.registers.receiver_buffer.bits =
			self.registers.transmitter_holding.bits;
		let bits = self.registers.transmitter_holding.bits;
		self.output.write_all(&[bits]).unwrap();
		return Ok(());
	}
}

#[derive(Debug, Clone, Copy, PartialEq)]
enum RegisterAddress
{
	ReceiverBuffer = 0,
	TransmitterHolding = 1,
	InterruptEnable = 2,
	InterruptIdent = 3,
	LineControl = 4,
	ModemControl = 5,
	LineStatus = 6,
	ModemStatus = 7,
	Scratch = 8,
}

impl TryFrom<usize> for RegisterAddress
{
	type Error = AddressConvertError;
	fn try_from(value: usize) -> Result<Self, Self::Error>
	{
		use RegisterAddress::*;
		return match value {
			0 => Ok(ReceiverBuffer),
			1 => Ok(TransmitterHolding),
			2 => Ok(InterruptEnable),
			3 => Ok(InterruptIdent),
			4 => Ok(LineControl),
			5 => Ok(ModemControl),
			6 => Ok(LineStatus),
			7 => Ok(ModemStatus),
			8 => Ok(Scratch),
			_ => Err(AddressConvertError),
		};
	}
}

impl From<RegisterAddress> for u8
{
	fn from(val: RegisterAddress) -> Self
	{
		use RegisterAddress::*;
		return match val {
			ReceiverBuffer => 0,
			TransmitterHolding => 1,
			InterruptEnable => 2,
			InterruptIdent => 3,
			LineControl => 4,
			ModemControl => 5,
			LineStatus => 6,
			ModemStatus => 7,
			Scratch => 8,
		};
	}
}

impl From<RegisterAddress> for usize
{
	fn from(value: RegisterAddress) -> usize
	{
		return u8::from(value) as usize;
	}
}

impl Display for RegisterAddress
{
	fn fmt(&self, f: &mut std::fmt::Formatter<'_>) -> std::fmt::Result
	{
		let v: usize = (*self).into();
		return write!(f, "{}", v);
	}
}

#[derive(Debug)]
struct AddressConvertError;

impl From<AddressConvertError> for bus::Error
{
	fn from(value: AddressConvertError) -> Self
	{
		_ = value; // NOTE: nothing interesting in here for now.
		return bus::Error::new(bus::ErrorKind::OutOfBounds, "todo, put a better error message here. needs more context. But uart::AddressConvertError implies that one tried to convert a numerical address into a uart address that does not exist");
	}
}

#[derive(Debug, PartialEq)]
struct Register
{
	bits: u8,
}

impl Register
{
	fn read(&self) -> u8
	{
		todo!("Register::read is not implemented yet!");
	}

	fn write(&self, _v: u8)
	{
		todo!("Register::write is not implemented yet!");
	}
}

impl Default for Register
{
	fn default() -> Self
	{
		return Self {
			bits: 0,
		};
	}
}

#[derive(Debug, PartialEq)]
struct ReadOnlyRegister
{
	bits: u8,
}

impl ReadOnlyRegister
{
	fn read(&self) -> u8
	{
		return self.bits;
	}
}

impl Default for ReadOnlyRegister
{
	fn default() -> Self
	{
		return Self {
			bits: 0,
		};
	}
}

#[derive(Debug, PartialEq)]
struct WriteOnlyRegister
{
	bits: u8,
}

impl WriteOnlyRegister
{
	fn write(&mut self, v: u8)
	{
		self.bits = v;
	}
}

impl Default for WriteOnlyRegister
{
	fn default() -> Self
	{
		return Self {
			bits: 0,
		};
	}
}

#[derive(Debug)]
enum Error
{
	DisallowedRead,
	DisallowedWrite,
}

impl From<Error> for bus::Error
{
	fn from(value: Error) -> Self
	{
		match value {
			Error::DisallowedRead => todo!("bus error disallowed read"),
			Error::DisallowedWrite => todo!("bus disallowed write"),
		}
	}
}

#[cfg(test)]
mod test
{
	use crate::bus::{self, Bus};
	use crate::uart::{ReadOnlyRegister, UartRegisters};

	use super::{RegisterAddress, Uart, WriteOnlyRegister};

	#[derive(Default)]
	struct MockStdout
	{
		buf: Vec<u8>,
	}
	impl std::io::Write for MockStdout
	{
		fn write(&mut self, buf: &[u8]) -> std::io::Result<usize>
		{
			return self.buf.write(buf);
		}

		fn flush(&mut self) -> std::io::Result<()>
		{
			return self.buf.flush();
		}
	}
	#[test]
	fn reading_from_address_0_returns_rbr_value()
	{
		let v = 27u8;
		let mut uart = Uart::<MockStdout> {
			output: &mut MockStdout::default(),
			registers: UartRegisters {
				receiver_buffer: ReadOnlyRegister {
					bits: v,
				},
				..Default::default()
			},
		};

		let actual = uart.read(0).unwrap();

		assert_eq!(v, actual);
	}
	#[test]
	fn writing_to_address_0_writes_to_thr()
	{
		let mock_stdout = &mut MockStdout {
			buf: Vec::new(),
		};
		let mut uart = Uart::new(mock_stdout);
		let expected = WriteOnlyRegister {
			bits: b'f',
		};
		uart.write(0usize, b'f').unwrap();
		assert_eq!(uart.registers.transmitter_holding, expected);
	}
	#[test]
	fn rbr_and_thr_are_the_same_register()
	{
		let mut stdout = MockStdout {
			buf: Vec::new(),
		};
		let mut uart = Uart::<MockStdout>::new(&mut stdout);
		let value = b'a';
		uart.write(RegisterAddress::ReceiverBuffer, value).unwrap();
		let res = uart
			.read::<u8>(RegisterAddress::TransmitterHolding.into())
			.unwrap();

		assert_eq!(res, value);
	}
	#[test]
	fn multi_byte_write_causes_error()
	{
		let mut stdout = MockStdout {
			buf: Vec::new(),
		};
		let mut uart = Uart::<MockStdout>::new(&mut stdout);
		let expected = Err(bus::Error::new(
			bus::ErrorKind::Unimplemented,
			"multi-byte writes are not implemented yet",
		));

		let res = uart
			.write(RegisterAddress::TransmitterHolding, 0b00000001_00000001u16);

		assert_eq!(res, expected);
	}
	#[test]
	fn multi_byte_read_causes_error()
	{
		let mut stdout = MockStdout {
			buf: Vec::new(),
		};
		let mut uart = Uart::<MockStdout>::new(&mut stdout);
		let expected = Err(bus::Error::new(
			bus::ErrorKind::Unimplemented,
			"multi-byte reads are not implemented yet",
		));

		let res = uart.read::<u16>(RegisterAddress::TransmitterHolding.into());

		assert_eq!(res, expected);
	}

	#[test]
	fn can_plug_output()
	{
		let mut stdout = MockStdout::default();
		let s = &mut stdout;
		let mut uart = Uart::new(s);
		let bytes: Vec<u8> = "Hello, World!".bytes().collect();

		for byte in &bytes {
			println!("byte: {}, char: {}", byte, *byte as char);
			uart.write(RegisterAddress::TransmitterHolding, *byte).unwrap();
		}

		assert_eq!(bytes, stdout.buf);
	}

	#[test]
	fn can_output_to_file()
	{
		const TEST_FILE_PATH: &str = "test_output";
		let mut file = std::fs::File::create(TEST_FILE_PATH).unwrap();
		let mut uart = Uart::new(&mut file);
		let bytes: Vec<u8> = "Hello, World!".bytes().collect();

		for byte in &bytes {
			println!("byte: {}, char: {}", byte, *byte as char);
			uart.write(RegisterAddress::TransmitterHolding, *byte).unwrap();
		}

		let expected = String::from_utf8(bytes).unwrap();
		let actual = std::fs::read_to_string(TEST_FILE_PATH).unwrap();
		assert_eq!(expected, actual);

		std::fs::remove_file(TEST_FILE_PATH).unwrap();
	}
}<|MERGE_RESOLUTION|>--- conflicted
+++ resolved
@@ -3,13 +3,8 @@
 
 use crate::{bus, lebytes::LeBytes};
 
-<<<<<<< HEAD
-#[derive(Debug, PartialEq)]
-pub struct Uart
-=======
 #[derive(Debug, PartialEq, Default)]
 struct UartRegisters
->>>>>>> 4ba7522b
 {
 	receiver_buffer: ReadOnlyRegister,
 	transmitter_holding: WriteOnlyRegister,
@@ -25,7 +20,7 @@
 }
 
 #[derive(Debug, PartialEq)]
-struct Uart<'a, T>
+pub struct Uart<'a, T>
 where
 	&'a mut T: std::io::Write,
 {
@@ -37,7 +32,7 @@
 where
 	&'a mut T: std::io::Write,
 {
-	fn new(output: &'a mut T) -> Self
+	pub fn new(output: &'a mut T) -> Self
 	{
 		return Self {
 			registers: UartRegisters::default(),
