--- conflicted
+++ resolved
@@ -2,24 +2,14 @@
 use std::fmt::Display;
 
 #[derive(Debug, PartialEq)]
-<<<<<<< HEAD
-pub struct Uart<'a, T>
-where
-	&'a mut T: std::io::Write,
-=======
-struct Uart<T: std::io::Write>
->>>>>>> 67cc4796
+pub struct Uart<T: std::io::Write>
 {
 	registers: UartRegisters,
 	output: T,
 }
 impl<T: std::io::Write> Uart<T>
 {
-<<<<<<< HEAD
-	pub fn new(output: &'a mut T) -> Self
-=======
-	fn new(output: T) -> Self
->>>>>>> 67cc4796
+	pub fn new(output: T) -> Self
 	{
 		return Self {
 			registers: UartRegisters::default(),
@@ -87,6 +77,7 @@
 				"multi-byte reads are not implemented yet",
 			));
 		}
+
 		let mut address = RegisterAddress::try_from(address)?;
 		if address == RegisterAddress::TransmitterHolding {
 			address = RegisterAddress::ReceiverBuffer;
