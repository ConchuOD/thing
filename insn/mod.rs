--- conflicted
+++ resolved
@@ -194,35 +194,15 @@
 			// @Johan: AUIPC is "add upper immediate to program counter"
 			let tmp: i64 = self.imm.try_into().unwrap();
 			registers[self.rd as usize] = pc.wrapping_add_signed(tmp);
-<<<<<<< HEAD
-		} else if self.opcode == OPCODE_ARITH {
-			self.arith(registers, pc);
-		} else {
-			println!("unimplemented instruction {:x}", self.opcode);
-        }
-
-		*pc += 4;
-=======
 		} else if self.opcode == OPCODE_ARITHR {
 			self.arith_r(registers, pc);
 		} else if self.opcode == OPCODE_ARITHI {
 			self.arith_i(registers, pc);
+		} else {
+			println!("unimplemented instruction {:x}", self.opcode);
 		}
 
 		*pc += 4;
-		return;
-	}
-
-	pub fn handle(&mut self, registers: &mut [u64], pc: &mut u64)
-	{
-		if self.insn_type == InsnType::Invalid {
-			*pc += 4;
-			println!("unimplemented instruction {:x}", self.opcode);
-			return;
-		}
-
-		self.do_insn(registers, pc);
->>>>>>> b7ec14ba
 
 		return;
 	}
