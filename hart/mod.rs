--- conflicted
+++ resolved
@@ -3,12 +3,6 @@
 #![allow(clippy::needless_return)]
 #![allow(non_camel_case_types)]
 
-<<<<<<< HEAD
-use crate::bus::{self, Bus};
-use crate::lebytes::LeBytes;
-
-=======
->>>>>>> 7fcd6521
 pub enum RegisterNames
 {
 	zero,
@@ -64,36 +58,6 @@
 	}
 }
 
-<<<<<<< HEAD
-impl Bus for Memory
-{
-	fn read<T>(&mut self, address: usize) -> Result<T, bus::Error>
-	where
-		T: LeBytes,
-		[(); <T as LeBytes>::SIZE]:,
-	{
-		return Ok(T::from_le_bytes(
-			self.memory[address..address + <T as LeBytes>::SIZE]
-				.try_into()
-				.unwrap(),
-		));
-	}
-
-	fn write<T>(&mut self, address: usize, value: T) -> Result<(), bus::Error>
-	where
-		T: LeBytes,
-		[(); <T as LeBytes>::SIZE]:,
-	{
-		let tmp: [u8; <T as LeBytes>::SIZE] = value.to_le_bytes();
-		self.memory[address..address + <T as LeBytes>::SIZE]
-			.copy_from_slice(&tmp[..<T as LeBytes>::SIZE]);
-
-		return Ok(());
-	}
-}
-
-=======
->>>>>>> 7fcd6521
 impl Hart
 {
 	pub fn write_register(&mut self, offset: usize, value: u64)
@@ -119,47 +83,8 @@
 		self.csrs[offset] = value;
 	}
 
-<<<<<<< HEAD
-	pub fn read_csr(&mut self, offset: usize) -> u64
-	{
-		return self.registers[offset];
-	}
-}
-
-impl Bus for Hart
-{
-	fn read<T>(&mut self, address: usize) -> Result<T, bus::Error>
-	where
-		T: LeBytes,
-		[(); <T as LeBytes>::SIZE]:,
-	{
-		if (MEMORY_BASE..MEMORY_END).contains(&address) {
-			return self.memory.read(address - MEMORY_BASE);
-		}
-
-		return Err(bus::Error::new(
-			bus::ErrorKind::Unimplemented,
-			&format!("addr: {:}", address),
-		));
-	}
-
-	fn write<T>(&mut self, address: usize, value: T) -> Result<(), bus::Error>
-	where
-		T: LeBytes,
-		[(); <T as LeBytes>::SIZE]:,
-	{
-		if (MEMORY_BASE..MEMORY_END).contains(&address) {
-			return self.memory.write(address - MEMORY_BASE, value);
-		}
-
-		return Err(bus::Error::new(
-			bus::ErrorKind::Unimplemented,
-			&format!("addr: {:}", address),
-		));
-=======
 	pub fn read_csr(&self, offset: usize) -> u64
 	{
 		return self.csrs[offset];
->>>>>>> 7fcd6521
 	}
 }